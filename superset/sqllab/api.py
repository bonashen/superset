# Licensed to the Apache Software Foundation (ASF) under one
# or more contributor license agreements.  See the NOTICE file
# distributed with this work for additional information
# regarding copyright ownership.  The ASF licenses this file
# to you under the Apache License, Version 2.0 (the
# "License"); you may not use this file except in compliance
# with the License.  You may obtain a copy of the License at
#
#   http://www.apache.org/licenses/LICENSE-2.0
#
# Unless required by applicable law or agreed to in writing,
# software distributed under the License is distributed on an
# "AS IS" BASIS, WITHOUT WARRANTIES OR CONDITIONS OF ANY
# KIND, either express or implied.  See the License for the
# specific language governing permissions and limitations
# under the License.
import logging
import openai
import pinecone
from typing import Any, cast, Dict, Optional
from urllib import parse

import simplejson as json
from flask import request, Response
from flask_appbuilder.api import expose, protect, rison
from flask_appbuilder.models.sqla.interface import SQLAInterface
from marshmallow import ValidationError

from superset import app, is_feature_enabled
from superset.databases.dao import DatabaseDAO
from superset.extensions import event_logger
from superset.jinja_context import get_template_processor
from superset.models.sql_lab import Query
from superset.queries.dao import QueryDAO
from superset.sql_lab import get_sql_results
from superset.sqllab.command_status import SqlJsonExecutionStatus
from superset.sqllab.commands.estimate import QueryEstimationCommand
from superset.sqllab.commands.execute import CommandResult, ExecuteSqlCommand
from superset.sqllab.commands.export import SqlResultExportCommand
from superset.sqllab.commands.results import SqlExecutionResultsCommand
from superset.sqllab.exceptions import (
    QueryIsForbiddenToAccessException,
    SqlLabException,
)
from superset.sqllab.execution_context_convertor import ExecutionContextConvertor
from superset.sqllab.query_render import SqlQueryRenderImpl
from superset.sqllab.schemas import (
    EstimateQueryCostSchema,
    ExecutePayloadSchema,
    NLPtoSQLPayloadSchema,
    QueryExecutionResponseSchema,
    sql_lab_get_results_schema,
)
from superset.sqllab.sql_json_executer import (
    ASynchronousSqlJsonExecutor,
    SqlJsonExecutor,
    SynchronousSqlJsonExecutor,
)
from superset.sqllab.sqllab_execution_context import SqlJsonExecutionContext
from superset.sqllab.validators import CanAccessQueryValidatorImpl
from superset.superset_typing import FlaskResponse
from superset.utils import core as utils
from superset.views.base import CsvResponse, generate_download_headers, json_success
from superset.views.base_api import BaseSupersetApi, requires_json, statsd_metrics

config = app.config
logger = logging.getLogger(__name__)


class SqlLabRestApi(BaseSupersetApi):
    datamodel = SQLAInterface(Query)

    resource_name = "sqllab"
    allow_browser_login = True

    class_permission_name = "SQLLab"

    estimate_model_schema = EstimateQueryCostSchema()
    execute_model_schema = ExecutePayloadSchema()
    execute_nlp_to_sql_schema = NLPtoSQLPayloadSchema()

    apispec_parameter_schemas = {
        "sql_lab_get_results_schema": sql_lab_get_results_schema,
    }
    openapi_spec_tag = "SQL Lab"
    openapi_spec_component_schemas = (
<<<<<<< HEAD
        NLPtoSQLPayloadSchema,
=======
        EstimateQueryCostSchema,
>>>>>>> 95db6c04
        ExecutePayloadSchema,
        QueryExecutionResponseSchema,
    )

<<<<<<< HEAD
    @expose("/nlp/tosql", methods=["POST"])
    # @protect()
    # @statsd_metrics
    @requires_json
    def execute_completion(self) -> FlaskResponse:
        """Translates natural language to SQL
        ---
        post:
          description: >-
            Executes the translation to SQL
=======
    @expose("/estimate/", methods=["POST"])
    @protect()
    @statsd_metrics
    @requires_json
    @event_logger.log_this_with_context(
        action=lambda self, *args, **kwargs: f"{self.__class__.__name__}"
        f".estimate_query_cost",
        log_to_statsd=False,
    )
    def estimate_query_cost(self) -> Response:
        """Estimates the SQL query execution cost
        ---
        post:
          summary: >-
            Estimates the SQL query execution cost
>>>>>>> 95db6c04
          requestBody:
            description: SQL query and params
            required: true
            content:
              application/json:
                schema:
<<<<<<< HEAD
                  $ref: '#/components/schemas/NLPtoSQLPayloadSchema'
          responses:
            200:
              description: Natural language to SQL result
              content:
                application/json:
                  schema:
                    $ref: '#/components/schemas/NLPtoSQLPayloadSchema'
=======
                  $ref: '#/components/schemas/EstimateQueryCostSchema'
          responses:
            200:
              description: Query estimation result
              content:
                application/json:
                  schema:
                    type: object
                    properties:
                      result:
                        type: object
>>>>>>> 95db6c04
            400:
              $ref: '#/components/responses/400'
            401:
              $ref: '#/components/responses/401'
            403:
              $ref: '#/components/responses/403'
<<<<<<< HEAD
            404:
              $ref: '#/components/responses/404'
=======
>>>>>>> 95db6c04
            500:
              $ref: '#/components/responses/500'
        """
        try:
<<<<<<< HEAD
            self.execute_nlp_to_sql_schema.load(request.json)
        except ValidationError as error:
            return self.response_400(message=error.messages)
        try:
            openai.api_key = app.config["OPENAI_API_KEY"]
            req_body = request.json
            to_sql = req_body.get("to_sql")
            database_id = req_body.get("database_id")
            database_backend = req_body.get("database_backend")

            pinecone.init(
                api_key=app.config["PINECONE_API_KEY"],
                environment="us-east1-gcp"
            )

            # attempts to get required datasources from vectors
            pinecone_index_name = app.config["PINECONE_INDEX_NAME"]
            pinecone_index = pinecone.Index(pinecone_index_name)
            prompt_to_vectors_res = openai.Embedding.create(
                input=[to_sql], engine="text-embedding-ada-002"
            )
            prompt_to_vectors = prompt_to_vectors_res['data'][0]['embedding']
            pinecone_query = pinecone_index.query(
                prompt_to_vectors,
                top_k=2,
                filter={
                    "database_id": database_id,
                },
                namespace="datasource",
                include_metadata=True
            )
            pinecone_matches = pinecone_query.get('matches', [])
            all_sources = ""
            for obj in pinecone_matches:
                all_sources += f"{obj['metadata']['original']}\n"

            prompt = ""
            prompt += f"\n{all_sources}\n"
            prompt += f"\nCOMMAND:\n{to_sql}\n"
            prompt += "\nINSTRUCTIONS:\n"
            prompt += "The 'COMMAND' given above is a natural language command that you must transform into one SQL query.\n"
            prompt += "In order to generate the SQL query properly, follow the instructions below:\n"
            prompt += "1. Only SELECT statements are allowed\n"
            prompt += f"2. Use the SQL dialect {database_backend}\n"
            prompt += "3. Use all table definitions above\n"
            prompt += "4. Respond solely with the SQL query\n"
            prompt += "\n{{ SQL_QUERY }}\n"

            chat_completion = openai.ChatCompletion.create(
                model="gpt-3.5-turbo",
                temperature=0,
                messages=[
                    {"role": "user", "content": prompt},
                ]
            )
            completion = {**chat_completion.choices[0]}
            payload = {
                'result': completion['message']['content'],
            }
            return self.response(200, **payload)
        except Exception as e:
            print(e);
=======
            model = self.estimate_model_schema.load(request.json)
        except ValidationError as error:
            return self.response_400(message=error.messages)

        command = QueryEstimationCommand(model)
        result = command.run()
        return self.response(200, result=result)

    @expose("/export/<string:client_id>/")
    @protect()
    @statsd_metrics
    @event_logger.log_this_with_context(
        action=lambda self, *args, **kwargs: f"{self.__class__.__name__}"
        f".export_csv",
        log_to_statsd=False,
    )
    def export_csv(self, client_id: str) -> CsvResponse:
        """Exports the SQL query results to a CSV
        ---
        get:
          summary: >-
            Exports the SQL query results to a CSV
          parameters:
          - in: path
            schema:
              type: integer
            name: client_id
            description: The SQL query result identifier
          responses:
            200:
              description: SQL query results
              content:
                text/csv:
                  schema:
                    type: string
            400:
              $ref: '#/components/responses/400'
            401:
              $ref: '#/components/responses/401'
            403:
              $ref: '#/components/responses/403'
            404:
              $ref: '#/components/responses/404'
            500:
              $ref: '#/components/responses/500'
        """
        result = SqlResultExportCommand(client_id=client_id).run()

        query, data, row_count = result["query"], result["data"], result["count"]

        quoted_csv_name = parse.quote(query.name)
        response = CsvResponse(
            data, headers=generate_download_headers("csv", quoted_csv_name)
        )
        event_info = {
            "event_type": "data_export",
            "client_id": client_id,
            "row_count": row_count,
            "database": query.database.name,
            "schema": query.schema,
            "sql": query.sql,
            "exported_format": "csv",
        }
        event_rep = repr(event_info)
        logger.debug(
            "CSV exported: %s", event_rep, extra={"superset_event": event_info}
        )
        return response
>>>>>>> 95db6c04

    @expose("/results/")
    @protect()
    @statsd_metrics
    @rison(sql_lab_get_results_schema)
    @event_logger.log_this_with_context(
        action=lambda self, *args, **kwargs: f"{self.__class__.__name__}"
        f".get_results",
        log_to_statsd=False,
    )
    def get_results(self, **kwargs: Any) -> FlaskResponse:
        """Gets the result of a SQL query execution
        ---
        get:
          summary: >-
            Gets the result of a SQL query execution
          parameters:
          - in: query
            name: q
            content:
              application/json:
                schema:
                  $ref: '#/components/schemas/sql_lab_get_results_schema'
          responses:
            200:
              description: SQL query execution result
              content:
                application/json:
                  schema:
                    $ref: '#/components/schemas/QueryExecutionResponseSchema'
            400:
              $ref: '#/components/responses/400'
            401:
              $ref: '#/components/responses/401'
            403:
              $ref: '#/components/responses/403'
            404:
              $ref: '#/components/responses/404'
            410:
              $ref: '#/components/responses/410'
            500:
              $ref: '#/components/responses/500'
        """
        params = kwargs["rison"]
        key = params.get("key")
        rows = params.get("rows")
        result = SqlExecutionResultsCommand(key=key, rows=rows).run()
        # return the result without special encoding
        return json_success(
            json.dumps(
                result, default=utils.json_iso_dttm_ser, ignore_nan=True, encoding=None
            ),
            200,
        )

    @expose("/execute/", methods=["POST"])
    @protect()
    @statsd_metrics
    @requires_json
    @event_logger.log_this_with_context(
        action=lambda self, *args, **kwargs: f"{self.__class__.__name__}"
        f".get_results",
        log_to_statsd=False,
    )
    def execute_sql_query(self) -> FlaskResponse:
        """Executes a SQL query
        ---
        post:
          description: >-
            Starts the execution of a SQL query
          requestBody:
            description: SQL query and params
            required: true
            content:
              application/json:
                schema:
                  $ref: '#/components/schemas/ExecutePayloadSchema'
          responses:
            200:
              description: Query execution result
              content:
                application/json:
                  schema:
                    $ref: '#/components/schemas/QueryExecutionResponseSchema'
            202:
              description: Query execution result, query still running
              content:
                application/json:
                  schema:
                    $ref: '#/components/schemas/QueryExecutionResponseSchema'
            400:
              $ref: '#/components/responses/400'
            401:
              $ref: '#/components/responses/401'
            403:
              $ref: '#/components/responses/403'
            404:
              $ref: '#/components/responses/404'
            500:
              $ref: '#/components/responses/500'
        """
        try:
            self.execute_model_schema.load(request.json)
        except ValidationError as error:
            return self.response_400(message=error.messages)

        try:
            log_params = {
                "user_agent": cast(Optional[str], request.headers.get("USER_AGENT"))
            }
            execution_context = SqlJsonExecutionContext(request.json)
            command = self._create_sql_json_command(execution_context, log_params)
            command_result: CommandResult = command.run()

            response_status = (
                202
                if command_result["status"] == SqlJsonExecutionStatus.QUERY_IS_RUNNING
                else 200
            )
            # return the execution result without special encoding
            return json_success(command_result["payload"], response_status)
        except SqlLabException as ex:
            payload = {"errors": [ex.to_dict()]}

            response_status = (
                403 if isinstance(ex, QueryIsForbiddenToAccessException) else ex.status
            )
            return self.response(response_status, **payload)

    @staticmethod
    def _create_sql_json_command(
        execution_context: SqlJsonExecutionContext, log_params: Optional[Dict[str, Any]]
    ) -> ExecuteSqlCommand:
        query_dao = QueryDAO()
        sql_json_executor = SqlLabRestApi._create_sql_json_executor(
            execution_context, query_dao
        )
        execution_context_convertor = ExecutionContextConvertor()
        execution_context_convertor.set_max_row_in_display(
            int(config.get("DISPLAY_MAX_ROW"))  # type: ignore
        )
        return ExecuteSqlCommand(
            execution_context,
            query_dao,
            DatabaseDAO(),
            CanAccessQueryValidatorImpl(),
            SqlQueryRenderImpl(get_template_processor),
            sql_json_executor,
            execution_context_convertor,
            config["SQLLAB_CTAS_NO_LIMIT"],
            log_params,
        )

    @staticmethod
    def _create_sql_json_executor(
        execution_context: SqlJsonExecutionContext, query_dao: QueryDAO
    ) -> SqlJsonExecutor:
        sql_json_executor: SqlJsonExecutor
        if execution_context.is_run_asynchronous():
            sql_json_executor = ASynchronousSqlJsonExecutor(query_dao, get_sql_results)
        else:
            sql_json_executor = SynchronousSqlJsonExecutor(
                query_dao,
                get_sql_results,
                config.get("SQLLAB_TIMEOUT"),  # type: ignore
                is_feature_enabled("SQLLAB_BACKEND_PERSISTENCE"),
            )
        return sql_json_executor<|MERGE_RESOLUTION|>--- conflicted
+++ resolved
@@ -84,16 +84,11 @@
     }
     openapi_spec_tag = "SQL Lab"
     openapi_spec_component_schemas = (
-<<<<<<< HEAD
-        NLPtoSQLPayloadSchema,
-=======
         EstimateQueryCostSchema,
->>>>>>> 95db6c04
         ExecutePayloadSchema,
         QueryExecutionResponseSchema,
     )
 
-<<<<<<< HEAD
     @expose("/nlp/tosql", methods=["POST"])
     # @protect()
     # @statsd_metrics
@@ -104,7 +99,95 @@
         post:
           description: >-
             Executes the translation to SQL
-=======
+          requestBody:
+            description: SQL query and params
+            required: true
+            content:
+              application/json:
+                schema:
+                  $ref: '#/components/schemas/NLPtoSQLPayloadSchema'
+          responses:
+            200:
+              description: Natural language to SQL result
+              content:
+                application/json:
+                  schema:
+                    $ref: '#/components/schemas/NLPtoSQLPayloadSchema'
+            400:
+              $ref: '#/components/responses/400'
+            401:
+              $ref: '#/components/responses/401'
+            403:
+              $ref: '#/components/responses/403'
+            404:
+              $ref: '#/components/responses/404'
+            500:
+              $ref: '#/components/responses/500'
+        """
+        try:
+            self.execute_nlp_to_sql_schema.load(request.json)
+        except ValidationError as error:
+            return self.response_400(message=error.messages)
+        try:
+            openai.api_key = app.config["OPENAI_API_KEY"]
+            req_body = request.json
+            to_sql = req_body.get("to_sql")
+            database_id = req_body.get("database_id")
+            database_backend = req_body.get("database_backend")
+
+            pinecone.init(
+                api_key=app.config["PINECONE_API_KEY"],
+                environment="us-east1-gcp"
+            )
+
+            # attempts to get required datasources from vectors
+            pinecone_index_name = app.config["PINECONE_INDEX_NAME"]
+            pinecone_index = pinecone.Index(pinecone_index_name)
+            prompt_to_vectors_res = openai.Embedding.create(
+                input=[to_sql], engine="text-embedding-ada-002"
+            )
+            prompt_to_vectors = prompt_to_vectors_res['data'][0]['embedding']
+            pinecone_query = pinecone_index.query(
+                prompt_to_vectors,
+                top_k=2,
+                filter={
+                    "database_id": database_id,
+                },
+                namespace="datasource",
+                include_metadata=True
+            )
+            pinecone_matches = pinecone_query.get('matches', [])
+            all_sources = ""
+            for obj in pinecone_matches:
+                all_sources += f"{obj['metadata']['original']}\n"
+
+            prompt = ""
+            prompt += f"\n{all_sources}\n"
+            prompt += f"\nCOMMAND:\n{to_sql}\n"
+            prompt += "\nINSTRUCTIONS:\n"
+            prompt += "The 'COMMAND' given above is a natural language command that you must transform into one SQL query.\n"
+            prompt += "In order to generate the SQL query properly, follow the instructions below:\n"
+            prompt += "1. Only SELECT statements are allowed\n"
+            prompt += f"2. Use the SQL dialect {database_backend}\n"
+            prompt += "3. Use all table definitions above\n"
+            prompt += "4. Respond solely with the SQL query\n"
+            prompt += "\n{{ SQL_QUERY }}\n"
+
+            chat_completion = openai.ChatCompletion.create(
+                model="gpt-3.5-turbo",
+                temperature=0,
+                messages=[
+                    {"role": "user", "content": prompt},
+                ]
+            )
+            completion = {**chat_completion.choices[0]}
+            payload = {
+                'result': completion['message']['content'],
+            }
+            return self.response(200, **payload)
+        except Exception as e:
+            print(e);
+
     @expose("/estimate/", methods=["POST"])
     @protect()
     @statsd_metrics
@@ -120,23 +203,12 @@
         post:
           summary: >-
             Estimates the SQL query execution cost
->>>>>>> 95db6c04
           requestBody:
             description: SQL query and params
             required: true
             content:
               application/json:
                 schema:
-<<<<<<< HEAD
-                  $ref: '#/components/schemas/NLPtoSQLPayloadSchema'
-          responses:
-            200:
-              description: Natural language to SQL result
-              content:
-                application/json:
-                  schema:
-                    $ref: '#/components/schemas/NLPtoSQLPayloadSchema'
-=======
                   $ref: '#/components/schemas/EstimateQueryCostSchema'
           responses:
             200:
@@ -148,86 +220,16 @@
                     properties:
                       result:
                         type: object
->>>>>>> 95db6c04
             400:
               $ref: '#/components/responses/400'
             401:
               $ref: '#/components/responses/401'
             403:
               $ref: '#/components/responses/403'
-<<<<<<< HEAD
-            404:
-              $ref: '#/components/responses/404'
-=======
->>>>>>> 95db6c04
             500:
               $ref: '#/components/responses/500'
         """
         try:
-<<<<<<< HEAD
-            self.execute_nlp_to_sql_schema.load(request.json)
-        except ValidationError as error:
-            return self.response_400(message=error.messages)
-        try:
-            openai.api_key = app.config["OPENAI_API_KEY"]
-            req_body = request.json
-            to_sql = req_body.get("to_sql")
-            database_id = req_body.get("database_id")
-            database_backend = req_body.get("database_backend")
-
-            pinecone.init(
-                api_key=app.config["PINECONE_API_KEY"],
-                environment="us-east1-gcp"
-            )
-
-            # attempts to get required datasources from vectors
-            pinecone_index_name = app.config["PINECONE_INDEX_NAME"]
-            pinecone_index = pinecone.Index(pinecone_index_name)
-            prompt_to_vectors_res = openai.Embedding.create(
-                input=[to_sql], engine="text-embedding-ada-002"
-            )
-            prompt_to_vectors = prompt_to_vectors_res['data'][0]['embedding']
-            pinecone_query = pinecone_index.query(
-                prompt_to_vectors,
-                top_k=2,
-                filter={
-                    "database_id": database_id,
-                },
-                namespace="datasource",
-                include_metadata=True
-            )
-            pinecone_matches = pinecone_query.get('matches', [])
-            all_sources = ""
-            for obj in pinecone_matches:
-                all_sources += f"{obj['metadata']['original']}\n"
-
-            prompt = ""
-            prompt += f"\n{all_sources}\n"
-            prompt += f"\nCOMMAND:\n{to_sql}\n"
-            prompt += "\nINSTRUCTIONS:\n"
-            prompt += "The 'COMMAND' given above is a natural language command that you must transform into one SQL query.\n"
-            prompt += "In order to generate the SQL query properly, follow the instructions below:\n"
-            prompt += "1. Only SELECT statements are allowed\n"
-            prompt += f"2. Use the SQL dialect {database_backend}\n"
-            prompt += "3. Use all table definitions above\n"
-            prompt += "4. Respond solely with the SQL query\n"
-            prompt += "\n{{ SQL_QUERY }}\n"
-
-            chat_completion = openai.ChatCompletion.create(
-                model="gpt-3.5-turbo",
-                temperature=0,
-                messages=[
-                    {"role": "user", "content": prompt},
-                ]
-            )
-            completion = {**chat_completion.choices[0]}
-            payload = {
-                'result': completion['message']['content'],
-            }
-            return self.response(200, **payload)
-        except Exception as e:
-            print(e);
-=======
             model = self.estimate_model_schema.load(request.json)
         except ValidationError as error:
             return self.response_400(message=error.messages)
@@ -296,7 +298,6 @@
             "CSV exported: %s", event_rep, extra={"superset_event": event_info}
         )
         return response
->>>>>>> 95db6c04
 
     @expose("/results/")
     @protect()
