--- conflicted
+++ resolved
@@ -91,12 +91,9 @@
             database.set_sqlalchemy_uri(uri)
             database.db_engine_spec.mutate_db_for_connection_test(database)
 
-<<<<<<< HEAD
             if self._properties.get("ssh_tunnel"):
                 ssh_tunnel = SSHTunnel(**self._properties["ssh_tunnel"])
 
-=======
->>>>>>> 900f7f91
             event_logger.log_with_context(
                 action="test_connection_attempt",
                 engine=database.db_engine_spec.__name__,
@@ -106,21 +103,10 @@
                 with closing(engine.raw_connection()) as conn:
                     return engine.dialect.do_ping(conn)
 
-<<<<<<< HEAD
             with database.get_sqla_engine_with_context(ssh_tunnel=ssh_tunnel) as engine:
                 try:
                     alive = func_timeout(
-                        int(
-                            app.config[
-                                "TEST_DATABASE_CONNECTION_TIMEOUT"
-                            ].total_seconds()
-                        ),
-=======
-            with database.get_sqla_engine_with_context() as engine:
-                try:
-                    alive = func_timeout(
                         app.config["TEST_DATABASE_CONNECTION_TIMEOUT"].total_seconds(),
->>>>>>> 900f7f91
                         ping,
                         args=(engine,),
                     )
