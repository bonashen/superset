# Licensed to the Apache Software Foundation (ASF) under one
# or more contributor license agreements.  See the NOTICE file
# distributed with this work for additional information
# regarding copyright ownership.  The ASF licenses this file
# to you under the Apache License, Version 2.0 (the
# "License"); you may not use this file except in compliance
# with the License.  You may obtain a copy of the License at
#
#   http://www.apache.org/licenses/LICENSE-2.0
#
# Unless required by applicable law or agreed to in writing,
# software distributed under the License is distributed on an
# "AS IS" BASIS, WITHOUT WARRANTIES OR CONDITIONS OF ANY
# KIND, either express or implied.  See the License for the
# specific language governing permissions and limitations
# under the License.
# pylint: disable=line-too-long
"""A collection of ORM sqlalchemy models for Superset"""
import enum
import json
import logging
import textwrap
from ast import literal_eval
from contextlib import closing, contextmanager
from copy import deepcopy
from datetime import datetime
from typing import Any, Callable, Dict, List, Optional, Set, Tuple, Type, TYPE_CHECKING

import numpy
import pandas as pd
import sqlalchemy as sqla
import sshtunnel
from flask import g, request
from flask_appbuilder import Model
from sqlalchemy import (
    Boolean,
    Column,
    create_engine,
    DateTime,
    ForeignKey,
    Integer,
    MetaData,
    String,
    Table,
    Text,
)
from sqlalchemy.engine import Connection, Dialect, Engine
from sqlalchemy.engine.reflection import Inspector
from sqlalchemy.engine.url import URL
from sqlalchemy.exc import ArgumentError, NoSuchModuleError
from sqlalchemy.ext.hybrid import hybrid_property
from sqlalchemy.orm import relationship
from sqlalchemy.pool import NullPool
from sqlalchemy.schema import UniqueConstraint
from sqlalchemy.sql import expression, Select

from superset import app, db_engine_specs, is_feature_enabled
from superset.constants import PASSWORD_MASK
from superset.databases.utils import make_url_safe
from superset.db_engine_specs.base import MetricType, TimeGrain
from superset.extensions import cache_manager, encrypted_field_factory, security_manager
from superset.models.helpers import AuditMixinNullable, ImportExportMixin
from superset.result_set import SupersetResultSet
from superset.utils import cache as cache_util, core as utils
from superset.utils.core import get_username
from superset.utils.memoized import memoized

config = app.config

ssh_tunnel_manager = config["SSH_TUNNEL_MANAGER"]
custom_password_store = config["SQLALCHEMY_CUSTOM_PASSWORD_STORE"]
stats_logger = config["STATS_LOGGER"]
log_query = config["QUERY_LOGGER"]
metadata = Model.metadata  # pylint: disable=no-member
logger = logging.getLogger(__name__)

if TYPE_CHECKING:
    from superset.databases.ssh_tunnel.models import SSHTunnel

DB_CONNECTION_MUTATOR = config["DB_CONNECTION_MUTATOR"]


class Url(Model, AuditMixinNullable):
    """Used for the short url feature"""

    __tablename__ = "url"
    id = Column(Integer, primary_key=True)
    url = Column(Text)


class KeyValue(Model):  # pylint: disable=too-few-public-methods

    """Used for any type of key-value store"""

    __tablename__ = "keyvalue"
    id = Column(Integer, primary_key=True)
    value = Column(Text, nullable=False)


class CssTemplate(Model, AuditMixinNullable):
    """CSS templates for dashboards"""

    __tablename__ = "css_templates"
    id = Column(Integer, primary_key=True)
    template_name = Column(String(250))
    css = Column(Text, default="")


class ConfigurationMethod(str, enum.Enum):
    SQLALCHEMY_FORM = "sqlalchemy_form"
    DYNAMIC_FORM = "dynamic_form"


class Database(
    Model, AuditMixinNullable, ImportExportMixin
):  # pylint: disable=too-many-public-methods

    """An ORM object that stores Database related information"""

    __tablename__ = "dbs"
    type = "table"
    __table_args__ = (UniqueConstraint("database_name"),)

    id = Column(Integer, primary_key=True)
    verbose_name = Column(String(250), unique=True)
    # short unique name, used in permissions
    database_name = Column(String(250), unique=True, nullable=False)
    sqlalchemy_uri = Column(String(1024), nullable=False)
    password = Column(encrypted_field_factory.create(String(1024)))
    cache_timeout = Column(Integer)
    select_as_create_table_as = Column(Boolean, default=False)
    expose_in_sqllab = Column(Boolean, default=True)
    configuration_method = Column(
        String(255), server_default=ConfigurationMethod.SQLALCHEMY_FORM.value
    )
    allow_run_async = Column(Boolean, default=False)
    allow_file_upload = Column(Boolean, default=False)
    allow_ctas = Column(Boolean, default=False)
    allow_cvas = Column(Boolean, default=False)
    allow_dml = Column(Boolean, default=False)
    force_ctas_schema = Column(String(250))
    extra = Column(
        Text,
        default=textwrap.dedent(
            """\
    {
        "metadata_params": {},
        "engine_params": {},
        "metadata_cache_timeout": {},
        "schemas_allowed_for_file_upload": []
    }
    """
        ),
    )
    encrypted_extra = Column(encrypted_field_factory.create(Text), nullable=True)
    impersonate_user = Column(Boolean, default=False)
    server_cert = Column(encrypted_field_factory.create(Text), nullable=True)
    is_managed_externally = Column(Boolean, nullable=False, default=False)
    external_url = Column(Text, nullable=True)

    export_fields = [
        "database_name",
        "sqlalchemy_uri",
        "cache_timeout",
        "expose_in_sqllab",
        "allow_run_async",
        "allow_ctas",
        "allow_cvas",
        "allow_file_upload",
        "extra",
    ]
    extra_import_fields = ["password", "is_managed_externally", "external_url"]
    export_children = ["tables"]

    def __repr__(self) -> str:
        return self.name

    @property
    def name(self) -> str:
        return self.verbose_name if self.verbose_name else self.database_name

    @property
    def allows_subquery(self) -> bool:
        return self.db_engine_spec.allows_subqueries

    @property
    def function_names(self) -> List[str]:
        try:
            return self.db_engine_spec.get_function_names(self)
        except Exception as ex:  # pylint: disable=broad-except
            # function_names property is used in bulk APIs and should not hard crash
            # more info in: https://github.com/apache/superset/issues/9678
            logger.error(
                "Failed to fetch database function names with error: %s",
                str(ex),
                exc_info=True,
            )
        return []

    @property
    def allows_cost_estimate(self) -> bool:
        extra = self.get_extra() or {}
        cost_estimate_enabled: bool = extra.get("cost_estimate_enabled")  # type: ignore

        return (
            self.db_engine_spec.get_allow_cost_estimate(extra) and cost_estimate_enabled
        )

    @property
    def allows_virtual_table_explore(self) -> bool:
        extra = self.get_extra()

        return bool(extra.get("allows_virtual_table_explore", True))

    @property
    def explore_database_id(self) -> int:
        return self.get_extra().get("explore_database_id", self.id)

    @property
    def disable_data_preview(self) -> bool:
        # this will prevent any 'trash value' strings from going through
        if self.get_extra().get("disable_data_preview", False) is not True:
            return False
        return True

    @property
    def data(self) -> Dict[str, Any]:
        return {
            "id": self.id,
            "name": self.database_name,
            "backend": self.backend,
            "configuration_method": self.configuration_method,
            "allows_subquery": self.allows_subquery,
            "allows_cost_estimate": self.allows_cost_estimate,
            "allows_virtual_table_explore": self.allows_virtual_table_explore,
            "explore_database_id": self.explore_database_id,
            "parameters": self.parameters,
            "disable_data_preview": self.disable_data_preview,
            "parameters_schema": self.parameters_schema,
            "engine_information": self.engine_information,
        }

    @property
    def unique_name(self) -> str:
        return self.database_name

    @property
    def url_object(self) -> URL:
        return make_url_safe(self.sqlalchemy_uri_decrypted)

    @property
    def backend(self) -> str:
        return self.url_object.get_backend_name()

    @property
    def driver(self) -> str:
        return self.url_object.get_driver_name()

    @property
    def masked_encrypted_extra(self) -> Optional[str]:
        return self.db_engine_spec.mask_encrypted_extra(self.encrypted_extra)

    @property
    def parameters(self) -> Dict[str, Any]:
        # Database parameters are a dictionary of values that are used to make up
        # the sqlalchemy_uri
        # When returning the parameters we should use the masked SQLAlchemy URI and the
        # masked ``encrypted_extra`` to prevent exposing sensitive credentials.
        masked_uri = make_url_safe(self.sqlalchemy_uri)
        masked_encrypted_extra = self.masked_encrypted_extra
        encrypted_config = {}
        if masked_encrypted_extra is not None:
            try:
                encrypted_config = json.loads(masked_encrypted_extra)
            except (TypeError, json.JSONDecodeError):
                pass

        try:
            # pylint: disable=useless-suppression
            parameters = self.db_engine_spec.get_parameters_from_uri(  # type: ignore
                masked_uri,
                encrypted_extra=encrypted_config,
            )
        except Exception:  # pylint: disable=broad-except
            parameters = {}

        return parameters

    @property
    def parameters_schema(self) -> Dict[str, Any]:
        try:
            parameters_schema = self.db_engine_spec.parameters_json_schema()  # type: ignore
        except Exception:  # pylint: disable=broad-except
            parameters_schema = {}
        return parameters_schema

    @property
    def metadata_cache_timeout(self) -> Dict[str, Any]:
        return self.get_extra().get("metadata_cache_timeout", {})

    @property
    def schema_cache_enabled(self) -> bool:
        return "schema_cache_timeout" in self.metadata_cache_timeout

    @property
    def schema_cache_timeout(self) -> Optional[int]:
        return self.metadata_cache_timeout.get("schema_cache_timeout")

    @property
    def table_cache_enabled(self) -> bool:
        return "table_cache_timeout" in self.metadata_cache_timeout

    @property
    def table_cache_timeout(self) -> Optional[int]:
        return self.metadata_cache_timeout.get("table_cache_timeout")

    @property
    def default_schemas(self) -> List[str]:
        return self.get_extra().get("default_schemas", [])

    @property
    def connect_args(self) -> Dict[str, Any]:
        return self.get_extra().get("engine_params", {}).get("connect_args", {})

    @property
    def engine_information(self) -> Dict[str, Any]:
        try:
            engine_information = self.db_engine_spec.get_public_information()
        except Exception:  # pylint: disable=broad-except
            engine_information = {}
        return engine_information

    @classmethod
    def get_password_masked_url_from_uri(  # pylint: disable=invalid-name
        cls, uri: str
    ) -> URL:
        sqlalchemy_url = make_url_safe(uri)
        return cls.get_password_masked_url(sqlalchemy_url)

    @classmethod
    def get_password_masked_url(cls, masked_url: URL) -> URL:
        url_copy = deepcopy(masked_url)
        if url_copy.password is not None:
            url_copy = url_copy.set(password=PASSWORD_MASK)
        return url_copy

    def set_sqlalchemy_uri(self, uri: str) -> None:
        conn = make_url_safe(uri.strip())
        if conn.password != PASSWORD_MASK and not custom_password_store:
            # do not over-write the password with the password mask
            self.password = conn.password
        conn = conn.set(password=PASSWORD_MASK if conn.password else None)
        self.sqlalchemy_uri = str(conn)  # hides the password

    def get_effective_user(self, object_url: URL) -> Optional[str]:
        """
        Get the effective user, especially during impersonation.

        :param object_url: SQL Alchemy URL object
        :return: The effective username
        """

        return (  # pylint: disable=used-before-assignment
            username
            if (username := get_username())
            else object_url.username
            if self.impersonate_user
            else None
        )

    @contextmanager
    def get_sqla_engine_with_context(
        self,
        schema: Optional[str] = None,
        nullpool: bool = True,
        source: Optional[utils.QuerySource] = None,
        override_ssh_tunnel: Optional["SSHTunnel"] = None,
    ) -> Engine:
        ssh_params: Dict[str, Any] = {}
        from superset.databases.dao import (  # pylint: disable=import-outside-toplevel
            DatabaseDAO,
        )

        if ssh_tunnel := override_ssh_tunnel or DatabaseDAO.get_ssh_tunnel(
            database_id=self.id
        ):
            # if ssh_tunnel is available build engine with information
            url = make_url_safe(self.sqlalchemy_uri_decrypted)
            ssh_tunnel.bind_host = url.host
            ssh_tunnel.bind_port = url.port
            ssh_params = ssh_tunnel.parameters()
<<<<<<< HEAD
            if ssh_tunnel_manager and is_feature_enabled("SSH_TUNNELING"):
                ssh_params = ssh_tunnel_manager.mutate(ssh_params)

=======
>>>>>>> bb780559
            with sshtunnel.open_tunnel(**ssh_params) as server:
                yield self._get_sqla_engine(
                    schema=schema,
                    nullpool=nullpool,
                    source=source,
                    ssh_tunnel_server=server,
                )
<<<<<<< HEAD
        else:
            # do look up in table for using database_id
=======

        else:
>>>>>>> bb780559
            yield self._get_sqla_engine(schema=schema, nullpool=nullpool, source=source)

    def _get_sqla_engine(
        self,
        schema: Optional[str] = None,
        nullpool: bool = True,
        source: Optional[utils.QuerySource] = None,
        ssh_tunnel_server: Optional[sshtunnel.SSHTunnelForwarder] = None,
    ) -> Engine:
        extra = self.get_extra()
        sqlalchemy_url = make_url_safe(self.sqlalchemy_uri_decrypted)
        sqlalchemy_url = self.db_engine_spec.adjust_database_uri(sqlalchemy_url, schema)
        effective_username = self.get_effective_user(sqlalchemy_url)
        # If using MySQL or Presto for example, will set url.username
        # If using Hive, will not do anything yet since that relies on a
        # configuration parameter instead.
        sqlalchemy_url = self.db_engine_spec.get_url_for_impersonation(
            sqlalchemy_url, self.impersonate_user, effective_username
        )

        masked_url = self.get_password_masked_url(sqlalchemy_url)
        logger.debug("Database._get_sqla_engine(). Masked URL: %s", str(masked_url))

        params = extra.get("engine_params", {})
        if nullpool:
            params["poolclass"] = NullPool

        connect_args = params.get("connect_args", {})
        if self.impersonate_user:
            self.db_engine_spec.update_impersonation_config(
                connect_args, str(sqlalchemy_url), effective_username
            )

        if connect_args:
            params["connect_args"] = connect_args

        self.update_params_from_encrypted_extra(params)

        if DB_CONNECTION_MUTATOR:
            if not source and request and request.referrer:
                if "/superset/dashboard/" in request.referrer:
                    source = utils.QuerySource.DASHBOARD
                elif "/explore/" in request.referrer:
                    source = utils.QuerySource.CHART
                elif "/superset/sqllab" in request.referrer:
                    source = utils.QuerySource.SQL_LAB

            sqlalchemy_url, params = DB_CONNECTION_MUTATOR(
                sqlalchemy_url, params, effective_username, security_manager, source
            )

        if ssh_tunnel_server:
            # update sqlalchemy_url
            url = make_url_safe(sqlalchemy_url)
            sqlalchemy_url = url.set(
                host="127.0.0.1", port=ssh_tunnel_server.local_bind_port
            )

        try:
            return create_engine(sqlalchemy_url, **params)
        except Exception as ex:
            raise self.db_engine_spec.get_dbapi_mapped_exception(ex)

    @property
    def quote_identifier(self) -> Callable[[str], str]:
        """Add quotes to potential identifiter expressions if needed"""
        return self.get_dialect().identifier_preparer.quote

    def get_reserved_words(self) -> Set[str]:
        return self.get_dialect().preparer.reserved_words

    def get_df(  # pylint: disable=too-many-locals
        self,
        sql: str,
        schema: Optional[str] = None,
        mutator: Optional[Callable[[pd.DataFrame], None]] = None,
    ) -> pd.DataFrame:
        sqls = self.db_engine_spec.parse_sql(sql)
        engine = self._get_sqla_engine(schema)

        def needs_conversion(df_series: pd.Series) -> bool:
            return (
                not df_series.empty
                and isinstance(df_series, pd.Series)
                and isinstance(df_series[0], (list, dict))
            )

        def _log_query(sql: str) -> None:
            if log_query:
                log_query(
                    engine.url,
                    sql,
                    schema,
                    get_username(),
                    __name__,
                    security_manager,
                )

        with closing(engine.raw_connection()) as conn:
            cursor = conn.cursor()
            for sql_ in sqls[:-1]:
                _log_query(sql_)
                self.db_engine_spec.execute(cursor, sql_)
                cursor.fetchall()

            _log_query(sqls[-1])
            self.db_engine_spec.execute(cursor, sqls[-1])

            data = self.db_engine_spec.fetch_data(cursor)
            result_set = SupersetResultSet(
                data, cursor.description, self.db_engine_spec
            )
            df = result_set.to_pandas_df()
            if mutator:
                df = mutator(df)

            for col, coltype in df.dtypes.to_dict().items():
                if coltype == numpy.object_ and needs_conversion(df[col]):
                    df[col] = df[col].apply(utils.json_dumps_w_dates)

            return df

    def compile_sqla_query(self, qry: Select, schema: Optional[str] = None) -> str:
        engine = self._get_sqla_engine(schema=schema)

        sql = str(qry.compile(engine, compile_kwargs={"literal_binds": True}))

        # pylint: disable=protected-access
        if engine.dialect.identifier_preparer._double_percents:  # noqa
            sql = sql.replace("%%", "%")

        return sql

    def select_star(  # pylint: disable=too-many-arguments
        self,
        table_name: str,
        schema: Optional[str] = None,
        limit: int = 100,
        show_cols: bool = False,
        indent: bool = True,
        latest_partition: bool = False,
        cols: Optional[List[Dict[str, Any]]] = None,
    ) -> str:
        """Generates a ``select *`` statement in the proper dialect"""
        eng = self._get_sqla_engine(schema=schema, source=utils.QuerySource.SQL_LAB)
        return self.db_engine_spec.select_star(
            self,
            table_name,
            schema=schema,
            engine=eng,
            limit=limit,
            show_cols=show_cols,
            indent=indent,
            latest_partition=latest_partition,
            cols=cols,
        )

    def apply_limit_to_sql(
        self, sql: str, limit: int = 1000, force: bool = False
    ) -> str:
        if self.db_engine_spec.allow_limit_clause:
            return self.db_engine_spec.apply_limit_to_sql(sql, limit, self, force=force)
        return self.db_engine_spec.apply_top_to_sql(sql, limit)

    def safe_sqlalchemy_uri(self) -> str:
        return self.sqlalchemy_uri

    @property
    def inspector(self) -> Inspector:
        engine = self._get_sqla_engine()
        return sqla.inspect(engine)

    @cache_util.memoized_func(
        key="db:{self.id}:schema:{schema}:table_list",
        cache=cache_manager.cache,
    )
    def get_all_table_names_in_schema(  # pylint: disable=unused-argument
        self,
        schema: str,
        cache: bool = False,
        cache_timeout: Optional[int] = None,
        force: bool = False,
    ) -> Set[Tuple[str, str]]:
        """Parameters need to be passed as keyword arguments.

        For unused parameters, they are referenced in
        cache_util.memoized_func decorator.

        :param schema: schema name
        :param cache: whether cache is enabled for the function
        :param cache_timeout: timeout in seconds for the cache
        :param force: whether to force refresh the cache
        :return: The table/schema pairs
        """
        try:
            with self.get_inspector_with_context() as inspector:
                tables = {
                    (table, schema)
                    for table in self.db_engine_spec.get_table_names(
                        database=self,
                        inspector=inspector,
                        schema=schema,
                    )
                }
                return tables
        except Exception as ex:
            raise self.db_engine_spec.get_dbapi_mapped_exception(ex)

    @cache_util.memoized_func(
        key="db:{self.id}:schema:{schema}:view_list",
        cache=cache_manager.cache,
    )
    def get_all_view_names_in_schema(  # pylint: disable=unused-argument
        self,
        schema: str,
        cache: bool = False,
        cache_timeout: Optional[int] = None,
        force: bool = False,
    ) -> Set[Tuple[str, str]]:
        """Parameters need to be passed as keyword arguments.

        For unused parameters, they are referenced in
        cache_util.memoized_func decorator.

        :param schema: schema name
        :param cache: whether cache is enabled for the function
        :param cache_timeout: timeout in seconds for the cache
        :param force: whether to force refresh the cache
        :return: set of views
        """
        try:
            with self.get_inspector_with_context() as inspector:
                return {
                    (view, schema)
                    for view in self.db_engine_spec.get_view_names(
                        database=self,
                        inspector=inspector,
                        schema=schema,
                    )
                }
        except Exception as ex:
            raise self.db_engine_spec.get_dbapi_mapped_exception(ex)

    @contextmanager
    def get_inspector_with_context(self) -> Inspector:
        with self.get_sqla_engine_with_context() as engine:
            yield sqla.inspect(engine)

    @cache_util.memoized_func(
        key="db:{self.id}:schema_list",
        cache=cache_manager.cache,
    )
    def get_all_schema_names(  # pylint: disable=unused-argument
        self,
        cache: bool = False,
        cache_timeout: Optional[int] = None,
        force: bool = False,
    ) -> List[str]:
        """Parameters need to be passed as keyword arguments.

        For unused parameters, they are referenced in
        cache_util.memoized_func decorator.

        :param cache: whether cache is enabled for the function
        :param cache_timeout: timeout in seconds for the cache
        :param force: whether to force refresh the cache
        :return: schema list
        """
        try:
            with self.get_inspector_with_context() as inspector:
                return self.db_engine_spec.get_schema_names(inspector)
        except Exception as ex:
            raise self.db_engine_spec.get_dbapi_mapped_exception(ex) from ex

    @property
    def db_engine_spec(self) -> Type[db_engine_specs.BaseEngineSpec]:
        url = make_url_safe(self.sqlalchemy_uri_decrypted)
        return self.get_db_engine_spec(url)

    @classmethod
    @memoized
    def get_db_engine_spec(cls, url: URL) -> Type[db_engine_specs.BaseEngineSpec]:
        backend = url.get_backend_name()
        try:
            driver = url.get_driver_name()
        except NoSuchModuleError:
            # can't load the driver, fallback for backwards compatibility
            driver = None

        return db_engine_specs.get_engine_spec(backend, driver)

    def grains(self) -> Tuple[TimeGrain, ...]:
        """Defines time granularity database-specific expressions.

        The idea here is to make it easy for users to change the time grain
        from a datetime (maybe the source grain is arbitrary timestamps, daily
        or 5 minutes increments) to another, "truncated" datetime. Since
        each database has slightly different but similar datetime functions,
        this allows a mapping between database engines and actual functions.
        """
        return self.db_engine_spec.get_time_grains()

    def get_extra(self) -> Dict[str, Any]:
        return self.db_engine_spec.get_extra_params(self)

    def get_encrypted_extra(self) -> Dict[str, Any]:
        encrypted_extra = {}
        if self.encrypted_extra:
            try:
                encrypted_extra = json.loads(self.encrypted_extra)
            except json.JSONDecodeError as ex:
                logger.error(ex, exc_info=True)
                raise ex
        return encrypted_extra

    # pylint: disable=invalid-name
    def update_params_from_encrypted_extra(self, params: Dict[str, Any]) -> None:
        self.db_engine_spec.update_params_from_encrypted_extra(self, params)

    def get_table(self, table_name: str, schema: Optional[str] = None) -> Table:
        extra = self.get_extra()
        meta = MetaData(**extra.get("metadata_params", {}))
        return Table(
            table_name,
            meta,
            schema=schema or None,
            autoload=True,
            autoload_with=self._get_sqla_engine(),
        )

    def get_table_comment(
        self, table_name: str, schema: Optional[str] = None
    ) -> Optional[str]:
        return self.db_engine_spec.get_table_comment(self.inspector, table_name, schema)

    def get_columns(
        self, table_name: str, schema: Optional[str] = None
    ) -> List[Dict[str, Any]]:
        with self.get_inspector_with_context() as inspector:
            return self.db_engine_spec.get_columns(inspector, table_name, schema)

    def get_metrics(
        self,
        table_name: str,
        schema: Optional[str] = None,
    ) -> List[MetricType]:
        return self.db_engine_spec.get_metrics(self, self.inspector, table_name, schema)

    def get_indexes(
        self, table_name: str, schema: Optional[str] = None
    ) -> List[Dict[str, Any]]:
        with self.get_inspector_with_context() as inspector:
            indexes = inspector.get_indexes(table_name, schema)
            return self.db_engine_spec.normalize_indexes(indexes)

    def get_pk_constraint(
        self, table_name: str, schema: Optional[str] = None
    ) -> Dict[str, Any]:
        with self.get_inspector_with_context() as inspector:
            pk_constraint = inspector.get_pk_constraint(table_name, schema) or {}

            def _convert(value: Any) -> Any:
                try:
                    return utils.base_json_conv(value)
                except TypeError:
                    return None

            return {key: _convert(value) for key, value in pk_constraint.items()}

    def get_foreign_keys(
        self, table_name: str, schema: Optional[str] = None
    ) -> List[Dict[str, Any]]:
        with self.get_inspector_with_context() as inspector:
            return inspector.get_foreign_keys(table_name, schema)

    def get_schema_access_for_file_upload(  # pylint: disable=invalid-name
        self,
    ) -> List[str]:
        allowed_databases = self.get_extra().get("schemas_allowed_for_file_upload", [])

        if isinstance(allowed_databases, str):
            allowed_databases = literal_eval(allowed_databases)

        if hasattr(g, "user"):
            extra_allowed_databases = config["ALLOWED_USER_CSV_SCHEMA_FUNC"](
                self, g.user
            )
            allowed_databases += extra_allowed_databases
        return sorted(set(allowed_databases))

    @property
    def sqlalchemy_uri_decrypted(self) -> str:
        try:
            conn = make_url_safe(self.sqlalchemy_uri)
        except (ArgumentError, ValueError):
            # if the URI is invalid, ignore and return a placeholder url
            # (so users see 500 less often)
            return "dialect://invalid_uri"
        if custom_password_store:
            conn = conn.set(password=custom_password_store(conn))
        else:
            conn = conn.set(password=self.password)
        return str(conn)

    @property
    def sql_url(self) -> str:
        return f"/superset/sql/{self.id}/"

    @hybrid_property
    def perm(self) -> str:
        return f"[{self.database_name}].(id:{self.id})"

    @perm.expression  # type: ignore
    def perm(cls) -> str:  # pylint: disable=no-self-argument
        return (
            "[" + cls.database_name + "].(id:" + expression.cast(cls.id, String) + ")"
        )

    def get_perm(self) -> str:
        return self.perm  # type: ignore

    def has_table(self, table: Table) -> bool:
        engine = self._get_sqla_engine()
        return engine.has_table(table.table_name, table.schema or None)

    def has_table_by_name(self, table_name: str, schema: Optional[str] = None) -> bool:
        engine = self._get_sqla_engine()
        return engine.has_table(table_name, schema)

    @classmethod
    def _has_view(
        cls,
        conn: Connection,
        dialect: Dialect,
        view_name: str,
        schema: Optional[str] = None,
    ) -> bool:
        view_names: List[str] = []
        try:
            view_names = dialect.get_view_names(connection=conn, schema=schema)
        except Exception:  # pylint: disable=broad-except
            logger.warning("Has view failed", exc_info=True)
        return view_name in view_names

    def has_view(self, view_name: str, schema: Optional[str] = None) -> bool:
        engine = self._get_sqla_engine()
        return engine.run_callable(self._has_view, engine.dialect, view_name, schema)

    def has_view_by_name(self, view_name: str, schema: Optional[str] = None) -> bool:
        return self.has_view(view_name=view_name, schema=schema)

    @memoized
    def get_dialect(self) -> Dialect:
        sqla_url = make_url_safe(self.sqlalchemy_uri_decrypted)
        return sqla_url.get_dialect()()


sqla.event.listen(Database, "after_insert", security_manager.database_after_insert)
sqla.event.listen(Database, "after_update", security_manager.database_after_update)
sqla.event.listen(Database, "after_delete", security_manager.database_after_delete)


class Log(Model):  # pylint: disable=too-few-public-methods

    """ORM object used to log Superset actions to the database"""

    __tablename__ = "logs"

    id = Column(Integer, primary_key=True)
    action = Column(String(512))
    user_id = Column(Integer, ForeignKey("ab_user.id"))
    dashboard_id = Column(Integer)
    slice_id = Column(Integer)
    json = Column(Text)
    user = relationship(
        security_manager.user_model, backref="logs", foreign_keys=[user_id]
    )
    dttm = Column(DateTime, default=datetime.utcnow)
    duration_ms = Column(Integer)
    referrer = Column(String(1024))


class FavStarClassName(str, enum.Enum):
    CHART = "slice"
    DASHBOARD = "Dashboard"


class FavStar(Model):  # pylint: disable=too-few-public-methods
    __tablename__ = "favstar"

    id = Column(Integer, primary_key=True)
    user_id = Column(Integer, ForeignKey("ab_user.id"))
    class_name = Column(String(50))
    obj_id = Column(Integer)
    dttm = Column(DateTime, default=datetime.utcnow)<|MERGE_RESOLUTION|>--- conflicted
+++ resolved
@@ -389,12 +389,6 @@
             ssh_tunnel.bind_host = url.host
             ssh_tunnel.bind_port = url.port
             ssh_params = ssh_tunnel.parameters()
-<<<<<<< HEAD
-            if ssh_tunnel_manager and is_feature_enabled("SSH_TUNNELING"):
-                ssh_params = ssh_tunnel_manager.mutate(ssh_params)
-
-=======
->>>>>>> bb780559
             with sshtunnel.open_tunnel(**ssh_params) as server:
                 yield self._get_sqla_engine(
                     schema=schema,
@@ -402,13 +396,8 @@
                     source=source,
                     ssh_tunnel_server=server,
                 )
-<<<<<<< HEAD
+
         else:
-            # do look up in table for using database_id
-=======
-
-        else:
->>>>>>> bb780559
             yield self._get_sqla_engine(schema=schema, nullpool=nullpool, source=source)
 
     def _get_sqla_engine(
