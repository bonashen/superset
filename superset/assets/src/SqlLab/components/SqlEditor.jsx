/**
 * Licensed to the Apache Software Foundation (ASF) under one
 * or more contributor license agreements.  See the NOTICE file
 * distributed with this work for additional information
 * regarding copyright ownership.  The ASF licenses this file
 * to you under the Apache License, Version 2.0 (the
 * "License"); you may not use this file except in compliance
 * with the License.  You may obtain a copy of the License at
 *
 *   http://www.apache.org/licenses/LICENSE-2.0
 *
 * Unless required by applicable law or agreed to in writing,
 * software distributed under the License is distributed on an
 * "AS IS" BASIS, WITHOUT WARRANTIES OR CONDITIONS OF ANY
 * KIND, either express or implied.  See the License for the
 * specific language governing permissions and limitations
 * under the License.
 */
import React from 'react';
import { CSSTransition } from 'react-transition-group';
import PropTypes from 'prop-types';
import {
  FormGroup,
  InputGroup,
  Form,
  FormControl,
  Label,
  OverlayTrigger,
  Tooltip,
} from 'react-bootstrap';
import Split from 'react-split';
import { t } from '@superset-ui/translation';
import debounce from 'lodash/debounce';
<<<<<<< HEAD
=======
import throttle from 'lodash/throttle';
>>>>>>> c82a7f42

import Button from '../../components/Button';
import LimitControl from './LimitControl';
import TemplateParamsEditor from './TemplateParamsEditor';
import SouthPane from './SouthPane';
import SaveQuery from './SaveQuery';
import ScheduleQueryButton from './ScheduleQueryButton';
import ShareSqlLabQuery from './ShareSqlLabQuery';
import Timer from '../../components/Timer';
import Hotkeys from '../../components/Hotkeys';
import SqlEditorLeftBar from './SqlEditorLeftBar';
import AceEditorWrapper from './AceEditorWrapper';
import {
  STATE_BSSTYLE_MAP,
  SQL_EDITOR_GUTTER_HEIGHT,
  SQL_EDITOR_GUTTER_MARGIN,
  SQL_TOOLBAR_HEIGHT,
} from '../constants';
import RunQueryActionButton from './RunQueryActionButton';
import { FeatureFlag, isFeatureEnabled } from '../../featureFlags';

const SQL_EDITOR_PADDING = 10;
const INITIAL_NORTH_PERCENT = 30;
const INITIAL_SOUTH_PERCENT = 70;
const VALIDATION_DEBOUNCE_MS = 600;
<<<<<<< HEAD
=======
const WINDOW_RESIZE_THROTTLE_MS = 100;
>>>>>>> c82a7f42

const propTypes = {
  actions: PropTypes.object.isRequired,
  database: PropTypes.object,
  latestQuery: PropTypes.object,
  tables: PropTypes.array.isRequired,
  editorQueries: PropTypes.array.isRequired,
  dataPreviewQueries: PropTypes.array.isRequired,
  queryEditor: PropTypes.object.isRequired,
  hideLeftBar: PropTypes.bool,
  defaultQueryLimit: PropTypes.number.isRequired,
  maxRow: PropTypes.number.isRequired,
  saveQueryWarning: PropTypes.string,
  scheduleQueryWarning: PropTypes.string,
};

const defaultProps = {
  database: null,
  latestQuery: null,
  hideLeftBar: false,
  scheduleQueryWarning: null,
};

class SqlEditor extends React.PureComponent {
  constructor(props) {
    super(props);
    this.state = {
      autorun: props.queryEditor.autorun,
      ctas: '',
      northPercent: INITIAL_NORTH_PERCENT,
      southPercent: INITIAL_SOUTH_PERCENT,
      sql: props.queryEditor.sql,
    };
    this.sqlEditorRef = React.createRef();
    this.northPaneRef = React.createRef();

    this.elementStyle = this.elementStyle.bind(this);
    this.onResizeStart = this.onResizeStart.bind(this);
    this.onResizeEnd = this.onResizeEnd.bind(this);
    this.canValidateQuery = this.canValidateQuery.bind(this);
    this.runQuery = this.runQuery.bind(this);
    this.stopQuery = this.stopQuery.bind(this);
    this.onSqlChanged = this.onSqlChanged.bind(this);
    this.setQueryEditorSql = this.setQueryEditorSql.bind(this);
    this.queryPane = this.queryPane.bind(this);
    this.getAceEditorAndSouthPaneHeights = this.getAceEditorAndSouthPaneHeights.bind(this);
    this.getSqlEditorHeight = this.getSqlEditorHeight.bind(this);
    this.requestValidation = debounce(
      this.requestValidation.bind(this),
      VALIDATION_DEBOUNCE_MS,
    );
<<<<<<< HEAD
=======
    this.handleWindowResize = throttle(
      this.handleWindowResize.bind(this),
      WINDOW_RESIZE_THROTTLE_MS,
    );
>>>>>>> c82a7f42
  }
  componentWillMount() {
    if (this.state.autorun) {
      this.setState({ autorun: false });
      this.props.actions.queryEditorSetAutorun(this.props.queryEditor, false);
      this.startQuery();
    }
  }
  componentDidMount() {
    // We need to measure the height of the sql editor post render to figure the height of
    // the south pane so it gets rendered properly
    // eslint-disable-next-line react/no-did-mount-set-state
    this.setState({ height: this.getSqlEditorHeight() });

    window.addEventListener('resize', this.handleWindowResize);
  }
  componentWillUnmount() {
    window.removeEventListener('resize', this.handleWindowResize);
  }
  onResizeStart() {
    // Set the heights on the ace editor and the ace content area after drag starts
    // to smooth out the visual transition to the new heights when drag ends
    document.getElementById('brace-editor').style.height = `calc(100% - ${SQL_TOOLBAR_HEIGHT}px)`;
    document.getElementsByClassName('ace_content')[0].style.height = '100%';
  }
  onResizeEnd([northPercent, southPercent]) {
    this.setState({ northPercent, southPercent });

    if (this.northPaneRef.current && this.northPaneRef.current.clientHeight) {
      this.props.actions.persistEditorHeight(this.props.queryEditor,
        this.northPaneRef.current.clientHeight);
    }
  }
  onSqlChanged(sql) {
    this.setState({ sql });
    // Request server-side validation of the query text
    if (this.canValidateQuery()) {
      // NB. requestValidation is debounced
      this.requestValidation();
    }
  }
  // One layer of abstraction for easy spying in unit tests
  getSqlEditorHeight() {
    return this.sqlEditorRef.current ?
      (this.sqlEditorRef.current.clientHeight - SQL_EDITOR_PADDING * 2) : 0;
  }
  // Return the heights for the ace editor and the south pane as an object
  // given the height of the sql editor, north pane percent and south pane percent.
  getAceEditorAndSouthPaneHeights(height, northPercent, southPercent) {
    return {
      aceEditorHeight: height * northPercent / 100
        - (SQL_EDITOR_GUTTER_HEIGHT / 2 + SQL_EDITOR_GUTTER_MARGIN)
        - SQL_TOOLBAR_HEIGHT,
      southPaneHeight: height * southPercent / 100
        - (SQL_EDITOR_GUTTER_HEIGHT / 2 + SQL_EDITOR_GUTTER_MARGIN),
    };
  }
  getHotkeyConfig() {
    return [
      {
        name: 'runQuery1',
        key: 'ctrl+r',
        descr: t('Run query'),
        func: this.runQuery,
      },
      {
        name: 'runQuery2',
        key: 'ctrl+enter',
        descr: t('Run query'),
        func: this.runQuery,
      },
      {
        name: 'newTab',
        key: 'ctrl+t',
        descr: t('New tab'),
        func: () => {
          this.props.actions.addQueryEditor({
            ...this.props.queryEditor,
            title: t('Untitled Query'),
            sql: '',
          });
        },
      },
      {
        name: 'stopQuery',
        key: 'ctrl+x',
        descr: t('Stop query'),
        func: this.stopQuery,
      },
    ];
  }
  setQueryEditorSql(sql) {
    this.props.actions.queryEditorSetSql(this.props.queryEditor, sql);
  }
  setQueryLimit(queryLimit) {
    this.props.actions.queryEditorSetQueryLimit(this.props.queryEditor, queryLimit);
  }
  handleWindowResize() {
    this.setState({ height: this.getSqlEditorHeight() });
  }
  elementStyle(dimension, elementSize, gutterSize) {
    return {
      [dimension]: `calc(${elementSize}% - ${gutterSize + SQL_EDITOR_GUTTER_MARGIN}px)`,
    };
  }
  requestValidation() {
    if (this.props.database) {
      const qe = this.props.queryEditor;
      const query = {
        dbId: qe.dbId,
        sql: this.state.sql,
        sqlEditorId: qe.id,
        schema: qe.schema,
        templateParams: qe.templateParams,
      };
      this.props.actions.validateQuery(query);
    }
  }
  canValidateQuery() {
    // Check whether or not we can validate the current query based on whether
    // or not the backend has a validator configured for it.
    const validatorMap = window.featureFlags.SQL_VALIDATORS_BY_ENGINE;
    if (this.props.database && validatorMap != null) {
      return validatorMap.hasOwnProperty(this.props.database.backend);
    }
    return false;
  }
  runQuery() {
    if (this.props.database) {
      this.startQuery(this.props.database.allow_run_async);
    }
  }
  startQuery(runAsync = false, ctas = false) {
    const qe = this.props.queryEditor;
    const query = {
      dbId: qe.dbId,
      sql: qe.selectedText ? qe.selectedText : this.state.sql,
      sqlEditorId: qe.id,
      tab: qe.title,
      schema: qe.schema,
      tempTableName: ctas ? this.state.ctas : '',
      templateParams: qe.templateParams,
      queryLimit: qe.queryLimit || this.props.defaultQueryLimit,
      runAsync,
      ctas,
    };
    this.props.actions.runQuery(query);
    this.props.actions.setActiveSouthPaneTab('Results');
  }
  stopQuery() {
    if (this.props.latestQuery && ['running', 'pending'].indexOf(this.props.latestQuery.state) >= 0) {
      this.props.actions.postStopQuery(this.props.latestQuery);
    }
  }
  createTableAs() {
    this.startQuery(true, true);
  }
  ctasChanged(event) {
    this.setState({ ctas: event.target.value });
  }
  queryPane() {
    const hotkeys = this.getHotkeyConfig();
    const { aceEditorHeight, southPaneHeight } = this.getAceEditorAndSouthPaneHeights(
      this.state.height,
      this.state.northPercent,
      this.state.southPercent,
    );
    return (
      <Split
        className="queryPane"
        sizes={[this.state.northPercent, this.state.southPercent]}
        elementStyle={this.elementStyle}
        minSize={200}
        direction="vertical"
        gutterSize={SQL_EDITOR_GUTTER_HEIGHT}
        onDragStart={this.onResizeStart}
        onDragEnd={this.onResizeEnd}
      >
        <div ref={this.northPaneRef}>
          <AceEditorWrapper
            actions={this.props.actions}
            onBlur={this.setQueryEditorSql}
            onChange={this.onSqlChanged}
            queryEditor={this.props.queryEditor}
            sql={this.props.queryEditor.sql}
            tables={this.props.tables}
            height={`${aceEditorHeight}px`}
            hotkeys={hotkeys}
          />
          {this.renderEditorBottomBar(hotkeys)}
        </div>
        <SouthPane
          editorQueries={this.props.editorQueries}
          dataPreviewQueries={this.props.dataPreviewQueries}
          actions={this.props.actions}
          height={southPaneHeight}
        />
      </Split>
    );
  }
  renderEditorBottomBar(hotkeys) {
    let ctasControls;
    if (this.props.database && this.props.database.allow_ctas) {
      const ctasToolTip = t('Create table as with query results');
      ctasControls = (
        <FormGroup>
          <InputGroup>
            <FormControl
              type="text"
              bsSize="small"
              className="input-sm"
              placeholder={t('new table name')}
              onChange={this.ctasChanged.bind(this)}
            />
            <InputGroup.Button>
              <Button
                bsSize="small"
                disabled={this.state.ctas.length === 0}
                onClick={this.createTableAs.bind(this)}
                tooltip={ctasToolTip}
              >
                <i className="fa fa-table" /> CTAS
              </Button>
            </InputGroup.Button>
          </InputGroup>
        </FormGroup>
      );
    }
    const qe = this.props.queryEditor;
    let limitWarning = null;
    if (this.props.latestQuery && this.props.latestQuery.limit_reached) {
      const tooltip = (
        <Tooltip id="tooltip">
          {t(`It appears that the number of rows in the query results displayed
           was limited on the server side to
           the %s limit.`, this.props.latestQuery.rows)}
        </Tooltip>
      );
      limitWarning = (
        <OverlayTrigger placement="left" overlay={tooltip}>
          <Label bsStyle="warning" className="m-r-5">LIMIT</Label>
        </OverlayTrigger>
      );
    }
    const successful = this.props.latestQuery && this.props.latestQuery.state === 'success';
    const scheduleToolTip = successful
      ? t('Schedule the query periodically')
      : t('You must run the query successfully first');
    return (
      <div className="sql-toolbar" id="js-sql-toolbar">
        <div>
          <Form inline>
            <span className="m-r-5">
              <RunQueryActionButton
                allowAsync={this.props.database ? this.props.database.allow_run_async : false}
                dbId={qe.dbId}
                queryState={this.props.latestQuery && this.props.latestQuery.state}
                runQuery={this.runQuery}
                selectedText={qe.selectedText}
                stopQuery={this.stopQuery}
                sql={this.state.sql}
              />
            </span>
            {isFeatureEnabled(FeatureFlag.SCHEDULED_QUERIES) &&
            <span className="m-r-5">
              <ScheduleQueryButton
                defaultLabel={qe.title}
                sql={qe.sql}
                className="m-r-5"
                onSchedule={this.props.actions.scheduleQuery}
                schema={qe.schema}
                dbId={qe.dbId}
                scheduleQueryWarning={this.props.scheduleQueryWarning}
                tooltip={scheduleToolTip}
                disabled={!successful}
              />
            </span>
            }
            <span className="m-r-5">
              <SaveQuery
                defaultLabel={qe.title}
                sql={qe.sql}
                className="m-r-5"
                onSave={this.props.actions.saveQuery}
                schema={qe.schema}
                dbId={qe.dbId}
                saveQueryWarning={this.props.saveQueryWarning}
              />
            </span>
            <span className="m-r-5">
              <ShareSqlLabQuery queryEditor={qe} />
            </span>
            <span className="m-r-5">
              {ctasControls}
            </span>
            <span className="inlineBlock m-r-5">
              <LimitControl
                value={(this.props.queryEditor.queryLimit !== undefined) ?
                  this.props.queryEditor.queryLimit : this.props.defaultQueryLimit}
                defaultQueryLimit={this.props.defaultQueryLimit}
                maxRow={this.props.maxRow}
                onChange={this.setQueryLimit.bind(this)}
              />
            </span>
            <span className="m-l-5">
              <Hotkeys
                header={t('Keyboard shortcuts')}
                hotkeys={hotkeys}
              />
            </span>
          </Form>
        </div>
        <div>
          <TemplateParamsEditor
            language="json"
            onChange={(params) => {
              this.props.actions.queryEditorSetTemplateParams(qe, params);
            }}
            code={qe.templateParams}
          />
          {limitWarning}
          {this.props.latestQuery &&
            <Timer
              startTime={this.props.latestQuery.startDttm}
              endTime={this.props.latestQuery.endDttm}
              state={STATE_BSSTYLE_MAP[this.props.latestQuery.state]}
              isRunning={this.props.latestQuery.state === 'running'}
            />
          }
        </div>
      </div>
    );
  }
  render() {
    return (
      <div ref={this.sqlEditorRef} className="SqlEditor">
        <CSSTransition
          classNames="schemaPane"
          in={!this.props.hideLeftBar}
          timeout={300}
        >
          <div className="schemaPane">
            <SqlEditorLeftBar
              database={this.props.database}
              queryEditor={this.props.queryEditor}
              tables={this.props.tables}
              actions={this.props.actions}
            />
          </div>
        </CSSTransition>
        {this.queryPane()}
      </div>
    );
  }
}
SqlEditor.defaultProps = defaultProps;
SqlEditor.propTypes = propTypes;

export default SqlEditor;<|MERGE_RESOLUTION|>--- conflicted
+++ resolved
@@ -31,10 +31,7 @@
 import Split from 'react-split';
 import { t } from '@superset-ui/translation';
 import debounce from 'lodash/debounce';
-<<<<<<< HEAD
-=======
 import throttle from 'lodash/throttle';
->>>>>>> c82a7f42
 
 import Button from '../../components/Button';
 import LimitControl from './LimitControl';
@@ -60,10 +57,7 @@
 const INITIAL_NORTH_PERCENT = 30;
 const INITIAL_SOUTH_PERCENT = 70;
 const VALIDATION_DEBOUNCE_MS = 600;
-<<<<<<< HEAD
-=======
 const WINDOW_RESIZE_THROTTLE_MS = 100;
->>>>>>> c82a7f42
 
 const propTypes = {
   actions: PropTypes.object.isRequired,
@@ -115,13 +109,10 @@
       this.requestValidation.bind(this),
       VALIDATION_DEBOUNCE_MS,
     );
-<<<<<<< HEAD
-=======
     this.handleWindowResize = throttle(
       this.handleWindowResize.bind(this),
       WINDOW_RESIZE_THROTTLE_MS,
     );
->>>>>>> c82a7f42
   }
   componentWillMount() {
     if (this.state.autorun) {
