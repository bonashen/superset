--- conflicted
+++ resolved
@@ -61,19 +61,11 @@
     font-weight: bold;
     margin-top: 0;
     margin-bottom: ${theme.gridUnit}px;
-<<<<<<< HEAD
   }
   p.helper {
     margin-bottom: 0;
     padding: 0;
   }
-=======
-  }
-  p.helper {
-    margin-bottom: 0;
-    padding: 0;
-  }
->>>>>>> e7640724
 `;
 
 export const antDTabsStyles = css`
@@ -89,12 +81,10 @@
   .ant-modal-body {
     padding-left: 0;
     padding-right: 0;
-    margin-bottom: 110px;
   }
 `;
 
 export const formScrollableStyles = (theme: SupersetTheme) => css`
-  overflow-y: scroll;
   padding-left: ${theme.gridUnit * 4}px;
   padding-right: ${theme.gridUnit * 4}px;
 `;
@@ -171,16 +161,6 @@
       & + .form-group-w-50 {
         margin-left: ${theme.gridUnit * 8}px;
       }
-<<<<<<< HEAD
-    }
-    .text-danger {
-      color: ${theme.colors.error.base};
-      font-size: ${theme.typography.sizes.s - 1}px;
-      strong {
-        font-weight: normal;
-      }
-=======
->>>>>>> e7640724
     }
   }
   .control-label {
@@ -191,13 +171,6 @@
     color: ${theme.colors.grayscale.light1};
     font-size: ${theme.typography.sizes.s - 1}px;
     margin-top: ${theme.gridUnit * 1.5}px;
-<<<<<<< HEAD
-  }
-  .ant-modal-body {
-    padding-top: 0;
-    margin-bottom: 0;
-=======
->>>>>>> e7640724
   }
   .ant-tabs-content-holder {
     overflow: auto;
@@ -325,14 +298,6 @@
   padding-left: ${({ theme }) => theme.gridUnit * 4}px;
   padding-right: ${({ theme }) => theme.gridUnit * 4}px;
   margin-top: ${({ theme }) => theme.gridUnit * 6}px;
-<<<<<<< HEAD
-`;
-
-export const buttonLinkStyles = css`
-  font-weight: 400;
-  text-transform: initial;
-=======
->>>>>>> e7640724
 `;
 
 export const buttonLinkStyles = css`
@@ -346,11 +311,7 @@
   justify-content: center;
   padding: 0px;
   margin: 0 ${({ theme }) => theme.gridUnit * 4}px
-<<<<<<< HEAD
-    ${({ theme }) => theme.gridUnit * 6}px;
-=======
     ${({ theme }) => theme.gridUnit * 8}px;
->>>>>>> e7640724
 `;
 
 export const CreateHeaderTitle = styled.div`
