--- conflicted
+++ resolved
@@ -40,11 +40,6 @@
         "parameters": {
             "service_account_info": "",
             "catalog": {},
-<<<<<<< HEAD
-        }
-    }
-    errors = GSheetsEngineSpec.validate_parameters(properties)
-=======
         },
         "catalog": {},
     }
@@ -73,7 +68,6 @@
         "catalog": {},
     }
     errors = GSheetsEngineSpec.validate_parameters(properties)
->>>>>>> 5a2081f7
     assert errors == [
         SupersetError(
             message="Sheet name is required",
@@ -105,23 +99,12 @@
     ]
 
     properties: GSheetsPropertiesType = {
-<<<<<<< HEAD
-        "parameters": {
-            "service_account_info": "",
-            "catalog": {
-                "private_sheet": "https://docs.google.com/spreadsheets/d/1/edit",
-                "public_sheet": "https://docs.google.com/spreadsheets/d/1/edit#gid=1",
-                "not_a_sheet": "https://www.google.com/",
-            },
-        }
-=======
         "parameters": {"service_account_info": "", "catalog": None},
         "catalog": {
             "private_sheet": "https://docs.google.com/spreadsheets/d/1/edit",
             "public_sheet": "https://docs.google.com/spreadsheets/d/1/edit#gid=1",
             "not_a_sheet": "https://www.google.com/",
         },
->>>>>>> 5a2081f7
     }
     errors = GSheetsEngineSpec.validate_parameters(properties)  # ignore: type
 
@@ -208,14 +191,6 @@
     properties: GSheetsPropertiesType = {
         "parameters": {
             "service_account_info": "",
-<<<<<<< HEAD
-            "catalog": {
-                "private_sheet": "https://docs.google.com/spreadsheets/d/1/edit",
-                "public_sheet": "https://docs.google.com/spreadsheets/d/1/edit#gid=1",
-                "not_a_sheet": "https://www.google.com/",
-            },
-        }
-=======
             "catalog": None,
         },
         "catalog": {
@@ -223,7 +198,6 @@
             "public_sheet": "https://docs.google.com/spreadsheets/d/1/edit#gid=1",
             "not_a_sheet": "https://www.google.com/",
         },
->>>>>>> 5a2081f7
     }
     errors = GSheetsEngineSpec.validate_parameters(properties)  # ignore: type
     assert errors == [
